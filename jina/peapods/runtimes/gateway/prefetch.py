import argparse
import asyncio
from asyncio import Future
from typing import AsyncGenerator, Dict, Union

from ...grpc import Grpclet
from ....helper import typename, get_or_reuse_loop
from ....logging.logger import JinaLogger
from ....types.message import Message

__all__ = ['PrefetchCaller']

if False:
    from ...zmq import AsyncZmqlet


class PrefetchCaller:
    """An async zmq request sender to be used in the Gateway"""

    def __init__(
        self, args: argparse.Namespace, iolet: Union['AsyncZmqlet', 'Grpclet']
    ):
        """
        :param args: args from CLI
        :param iolet: One of AsyncZmqlet or Grpclet. Used for sending/receiving data to/from the Flow
        """
        self.args = args
        self.name = args.name or self.__class__.__name__
        self.logger = JinaLogger(self.name, **vars(args))
        self._message_buffer: Dict[str, Future[Message]] = dict()
        self.iolet = iolet

        if isinstance(iolet, Grpclet):
            self.iolet.callback = self._unwrap_request
            self._receive_task = get_or_reuse_loop().create_task(self.iolet.start())
        else:
            self._receive_task = get_or_reuse_loop().create_task(self._receive())

    async def _unwrap_request(self, msg):
<<<<<<< HEAD
        return await self._process_message(msg.request)
=======
        return self._process_message(msg.request)
>>>>>>> 6cb52827

    async def _receive(self):
        try:
            while True:
                message = await self.iolet.recv_message(callback=lambda x: x.response)
                # during shutdown the socket will return None
                if message is None:
                    break

<<<<<<< HEAD
                await self._process_message(message)
=======
                self._process_message(message)
>>>>>>> 6cb52827
        except asyncio.CancelledError:
            raise
        finally:
            for future in self._message_buffer.values():
                future.cancel(
                    'PrefetchCaller closed, all outstanding requests canceled'
                )
            self._message_buffer.clear()

<<<<<<< HEAD
    async def _process_message(self, message):
=======
    def _process_message(self, message):
>>>>>>> 6cb52827
        if message.request_id in self._message_buffer:
            future = self._message_buffer.pop(message.request_id)
            future.set_result(message)
        else:
            self.logger.warning(
                f'Discarding unexpected message with request id {message.request_id}'
            )

    async def close(self):
        """
        Stop receiving messages
        """
        self._receive_task.cancel()

    async def send(self, request_iterator, *args) -> AsyncGenerator[None, Message]:
        """
        Async call to receive Requests and build them into Messages.

        :param request_iterator: iterator of requests.
        :param args: additional arguments
        :yield: message
        """
        self.args: argparse.Namespace
        self.iolet: Union['AsyncZmqlet', 'Grpclet']
        self.logger: JinaLogger

        if self._receive_task.done():
            raise RuntimeError(
                'PrefetchCaller receive task not running, can not send messages'
            )

        async def prefetch_req(num_req, fetch_to):
            """
            Fetch and send request.

            :param num_req: number of requests
            :param fetch_to: the task list storing requests
            :return: False if append task to :param:`fetch_to` else False
            """
            for _ in range(num_req):
                try:
                    if hasattr(request_iterator, '__anext__'):
                        next_request = await request_iterator.__anext__()
                    elif hasattr(request_iterator, '__next__'):
                        next_request = next(request_iterator)
                    else:
                        raise TypeError(
                            f'{typename(request_iterator)} does not have `__anext__` or `__next__`'
                        )

                    future = get_or_reuse_loop().create_future()
                    self._message_buffer[next_request.request_id] = future
                    asyncio.create_task(
                        self.iolet.send_message(
                            Message(None, next_request, 'gateway', **vars(self.args))
                        )
                    )

                    fetch_to.append(future)
                except (StopIteration, StopAsyncIteration):
                    return True
            return False

        prefetch_task = []
        is_req_empty = await prefetch_req(self.args.prefetch, prefetch_task)
        if is_req_empty and not prefetch_task:
            self.logger.error(
                'receive an empty stream from the client! '
                'please check your client\'s inputs, '
                'you can use "Client.check_input(inputs)"'
            )
            return

        # the total num requests < self.args.prefetch
        if is_req_empty:
            for r in asyncio.as_completed(prefetch_task):
                yield await r
        else:
            # if there are left over (`else` clause above is unnecessary for code but for better readability)
            onrecv_task = []
            # the following code "interleaves" prefetch_task and onrecv_task, when one dries, it switches to the other
            while prefetch_task:
                if self.logger.debug_enabled:
                    self.logger.debug(
                        f'send: {self.iolet.msg_sent} '
                        f'recv: {self.iolet.msg_recv} '
                        f'pending: {self.iolet.msg_sent - self.iolet.msg_recv}'
                    )
                onrecv_task.clear()
                for r in asyncio.as_completed(prefetch_task):
                    yield await r
                    if not is_req_empty:
                        is_req_empty = await prefetch_req(
                            self.args.prefetch_on_recv, onrecv_task
                        )

                # this list dries, clear it and feed it with on_recv_task
                prefetch_task.clear()
                prefetch_task = [j for j in onrecv_task]<|MERGE_RESOLUTION|>--- conflicted
+++ resolved
@@ -37,11 +37,7 @@
             self._receive_task = get_or_reuse_loop().create_task(self._receive())
 
     async def _unwrap_request(self, msg):
-<<<<<<< HEAD
-        return await self._process_message(msg.request)
-=======
         return self._process_message(msg.request)
->>>>>>> 6cb52827
 
     async def _receive(self):
         try:
@@ -51,11 +47,7 @@
                 if message is None:
                     break
 
-<<<<<<< HEAD
-                await self._process_message(message)
-=======
                 self._process_message(message)
->>>>>>> 6cb52827
         except asyncio.CancelledError:
             raise
         finally:
@@ -65,11 +57,7 @@
                 )
             self._message_buffer.clear()
 
-<<<<<<< HEAD
-    async def _process_message(self, message):
-=======
     def _process_message(self, message):
->>>>>>> 6cb52827
         if message.request_id in self._message_buffer:
             future = self._message_buffer.pop(message.request_id)
             future.set_result(message)
