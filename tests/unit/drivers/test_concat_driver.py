import numpy as np

from jina.drivers.helper import array2pb, pb2array
from jina.flow import Flow
from jina.proto.jina_pb2 import Document
from tests import JinaTestCase

<<<<<<< HEAD
=======
cur_dir = os.path.dirname(os.path.abspath(__file__))

e1 = np.random.random([7])
e2 = np.random.random([5])
e3 = np.random.random([3])
e4 = np.random.random([9])

>>>>>>> 56fc717b

def input_fn():
    doc1 = Document()
    doc1.id = 1
    doc1.embedding.CopyFrom(array2pb(e1))
    c = doc1.chunks.add()
    c.id = 3
    c.embedding.CopyFrom(array2pb(e2))
    doc2 = Document()
    doc2.id = 2
    doc2.embedding.CopyFrom(array2pb(e3))
    d = doc2.chunks.add()
    d.id = 4
    d.embedding.CopyFrom(array2pb(e4))
    return [doc1, doc2]


class ConcatDriverTestCase(JinaTestCase):

<<<<<<< HEAD
    def test_direct_concat(self):
        doc1, doc2 = input_fn()
        t1 = np.concatenate([pb2array(doc1.embedding), pb2array(doc2.embedding)], axis=0)
        doc1.embedding.buffer += doc2.embedding.buffer
        doc1.embedding.shape[0] += doc2.embedding.shape[0]
        t2 = pb2array(doc1.embedding)
        self.assertEqual(t1.shape[0], 10)
        self.assertEqual(t2.shape[0], 10)
        np.testing.assert_almost_equal(t1, t2)

=======
>>>>>>> 56fc717b
    def test_concat_embed_driver(self):
        def validate(req):
            self.assertEqual(len(req.docs), 2)
            self.assertEqual(req.docs[0].embedding.shape, [e1.shape[0] * 2])
            self.assertEqual(req.docs[1].embedding.shape, [e3.shape[0] * 2])
            self.assertEqual(req.docs[0].chunks[0].embedding.shape, [e2.shape[0] * 2])
            self.assertEqual(req.docs[1].chunks[0].embedding.shape, [e4.shape[0] * 2])
            np.testing.assert_almost_equal(pb2array(req.docs[0].embedding), np.concatenate([e1, e1], axis=0))
            np.testing.assert_almost_equal(pb2array(req.docs[0].chunks[0].embedding), np.concatenate([e2, e2], axis=0))

        # simulate two encoders
        flow = (Flow().add(name='a')
                .add(name='b', needs='gateway')
                .join(needs=['a', 'b'], uses='- !ConcatEmbedDriver | {depth_range: [0, 1]}'))

        with flow:
            flow.index(input_fn=input_fn, output_fn=validate, callback_on_body=True)<|MERGE_RESOLUTION|>--- conflicted
+++ resolved
@@ -5,8 +5,6 @@
 from jina.proto.jina_pb2 import Document
 from tests import JinaTestCase
 
-<<<<<<< HEAD
-=======
 cur_dir = os.path.dirname(os.path.abspath(__file__))
 
 e1 = np.random.random([7])
@@ -14,7 +12,6 @@
 e3 = np.random.random([3])
 e4 = np.random.random([9])
 
->>>>>>> 56fc717b
 
 def input_fn():
     doc1 = Document()
@@ -34,19 +31,6 @@
 
 class ConcatDriverTestCase(JinaTestCase):
 
-<<<<<<< HEAD
-    def test_direct_concat(self):
-        doc1, doc2 = input_fn()
-        t1 = np.concatenate([pb2array(doc1.embedding), pb2array(doc2.embedding)], axis=0)
-        doc1.embedding.buffer += doc2.embedding.buffer
-        doc1.embedding.shape[0] += doc2.embedding.shape[0]
-        t2 = pb2array(doc1.embedding)
-        self.assertEqual(t1.shape[0], 10)
-        self.assertEqual(t2.shape[0], 10)
-        np.testing.assert_almost_equal(t1, t2)
-
-=======
->>>>>>> 56fc717b
     def test_concat_embed_driver(self):
         def validate(req):
             self.assertEqual(len(req.docs), 2)
