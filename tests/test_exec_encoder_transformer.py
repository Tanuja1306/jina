--- conflicted
+++ resolved
@@ -9,7 +9,6 @@
 
 
 class MyTestCase(JinaTestCase):
-<<<<<<< HEAD
     @unittest.skipUnless(os.getenv('JINA_TEST_PRETRAINED', False), 'skip the pretrained test if not set')
     def test_pytorch_encoding_results(self):
         encoder = TransformerTextEncoder(model_name='bert-base-uncased')
@@ -21,11 +20,6 @@
     @unittest.skipUnless(os.getenv('JINA_TEST_PRETRAINED', False), 'skip the pretrained test if not set')
     def test_tf_encoding_results(self):
         encoder = TransformerTextEncoder(model_name='bert-base-uncased', use_tf=True)
-=======
-    @unittest.skipUnless('JINA_TEST_PRETRAINED' in os.environ, 'skip the pretrained test if not set')
-    def test_encoding_results(self):
-        encoder = TransformerTextEncoder()
->>>>>>> b7e0edd3
         test_data = np.array(['a', 'b', 'xy'])
         encoded_data = encoder.encode(test_data)
         self.assertEqual(encoded_data.shape[0], 3)
