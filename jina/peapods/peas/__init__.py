from abc import ABC, abstractmethod
import argparse
import multiprocessing
import os
import threading
import time
from typing import Union, Dict, Optional

from ..networking import GrpcConnectionPool
from ..runtimes.asyncio import AsyncNewLoopRuntime
from ...jaml import JAML
from .helper import _get_event, ConditionalEvent
from ... import __stop_msg__, __ready_msg__
from ...enums import PeaRoleType, RuntimeBackendType
from ...excepts import RuntimeFailToStart, RuntimeRunForeverEarlyError
from ...helper import typename
from ...logging.logger import JinaLogger
from ...types.message.common import ControlMessage

__all__ = ['BasePea', 'Pea']


def run(
    args: 'argparse.Namespace',
    name: str,
    runtime_cls,
    envs: Dict[str, str],
    is_started: Union['multiprocessing.Event', 'threading.Event'],
    is_shutdown: Union['multiprocessing.Event', 'threading.Event'],
    is_ready: Union['multiprocessing.Event', 'threading.Event'],
    cancel_event: Union['multiprocessing.Event', 'threading.Event'],
    jaml_classes: Optional[Dict] = None,
):
    """Method representing the :class:`BaseRuntime` activity.

    This method is the target for the Pea's `thread` or `process`

    .. note::
        :meth:`run` is running in subprocess/thread, the exception can not be propagated to the main process.
        Hence, please do not raise any exception here.

    .. note::
        Please note that env variables are process-specific. Subprocess inherits envs from
        the main process. But Subprocess's envs do NOT affect the main process. It does NOT
        mess up user local system envs.

    .. warning::
        If you are using ``thread`` as backend, envs setting will likely be overidden by others

    .. note::
        `jaml_classes` contains all the :class:`JAMLCompatible` classes registered in the main process.
        When using `spawn` as the multiprocessing start method, passing this argument to `run` method re-imports
        & re-registers all `JAMLCompatible` classes.

    :param args: namespace args from the Pea
    :param name: name of the Pea to have proper logging
    :param runtime_cls: the runtime class to instantiate
    :param envs: a dictionary of environment variables to be set in the new Process
    :param is_started: concurrency event to communicate runtime is properly started. Used for better logging
    :param is_shutdown: concurrency event to communicate runtime is terminated
    :param is_ready: concurrency event to communicate runtime is ready to receive messages
    :param cancel_event: concurrency event to receive cancelling signal from the Pea. Needed by some runtimes
    :param jaml_classes: all the `JAMLCompatible` classes imported in main process
    """
    logger = JinaLogger(name, **vars(args))

    def _unset_envs():
        if envs and args.runtime_backend != RuntimeBackendType.THREAD:
            for k in envs.keys():
                os.environ.pop(k, None)

    def _set_envs():
        if args.env:
            if args.runtime_backend == RuntimeBackendType.THREAD:
                logger.warning(
                    'environment variables should not be set when runtime="thread".'
                )
            else:
                os.environ.update({k: str(v) for k, v in envs.items()})

    try:
        _set_envs()
        runtime = runtime_cls(
            args=args,
            cancel_event=cancel_event,
        )
    except Exception as ex:
        logger.error(
            f'{ex!r} during {runtime_cls!r} initialization'
            + f'\n add "--quiet-error" to suppress the exception details'
            if not args.quiet_error
            else '',
            exc_info=not args.quiet_error,
        )
    else:
        is_started.set()
        with runtime:
            is_ready.set()
            runtime.run_forever()
    finally:
        _unset_envs()
        is_shutdown.set()
        logger.debug(f' Process terminated')


class BasePea(ABC):
    """
    :class:`BasePea` is an interface from which all the classes managing the lifetime of a Runtime inside a local process,
    container or in a remote JinaD instance (to come) must inherit.

    It exposes the required APIs so that the `BasePea` can be handled by the `cli` api as a context manager or by a `Pod`.

    What makes a BasePea a BasePea is that it manages the lifecycle of a Runtime (gateway or not gateway)
    """

    def __init__(self, args: 'argparse.Namespace'):
        self.args = args
        # BACKWARDS COMPATIBILITY
        self.args.pea_id = self.args.shard_id
        self.args.parallel = self.args.shards
        self.name = self.args.name or self.__class__.__name__
        self.logger = JinaLogger(self.name, **vars(self.args))

        if self.args.runtime_backend == RuntimeBackendType.THREAD:
            self.logger.warning(
                f' Using Thread as runtime backend is not recommended for production purposes. It is '
                f'just supposed to be used for easier debugging. Besides the performance considerations, it is'
                f'specially dangerous to mix `Executors` running in different types of `RuntimeBackends`.'
            )

        self._envs = {'JINA_POD_NAME': self.name, 'JINA_LOG_ID': self.args.identity}
        if self.args.quiet:
            self._envs['JINA_LOG_CONFIG'] = 'QUIET'
        if self.args.env:
            self._envs.update(self.args.env)

        # arguments needed to create `runtime` and communicate with it in the `run` in the stack of the new process
        # or thread.f
        self.runtime_cls = self._get_runtime_cls()
        self._timeout_ctrl = self.args.timeout_ctrl
        self.runtime_ctrl_address = self._get_control_address()
        test_worker = {
            RuntimeBackendType.THREAD: threading.Thread,
            RuntimeBackendType.PROCESS: multiprocessing.Process,
        }.get(getattr(args, 'runtime_backend', RuntimeBackendType.THREAD))()
        self.is_ready = _get_event(test_worker)
        self.is_shutdown = _get_event(test_worker)
        self.cancel_event = _get_event(test_worker)
        self.is_started = _get_event(test_worker)
        self.ready_or_shutdown = ConditionalEvent(
            getattr(args, 'runtime_backend', RuntimeBackendType.THREAD),
            events_list=[self.is_ready, self.is_shutdown],
        )
        self.daemon = self.args.daemon

    def _get_control_address(self):
        return f'{self.args.host}:{self.args.port_in}'

    def close(self) -> None:
        """Close the Pea

        This method makes sure that the `Process/thread` is properly finished and its resources properly released
        """
<<<<<<< HEAD
        self.logger.debug('waiting for ready or shutdown signal from runtime')
        if not self.is_shutdown.is_set():
            try:
                self.logger.debug(f' Wait to shutdown')
                self._terminate()
                time.sleep(0.1)
                if not self.is_shutdown.wait(timeout=self._timeout_ctrl):
                    raise Exception(
                        f'Shutdown signal was not received for {self._timeout_ctrl}'
                    )
            except Exception as ex:
                self.logger.error(
                    f'{ex!r} during {self.close!r}'
                    + f'\n add "--quiet-error" to suppress the exception details'
                    if not self.args.quiet_error
                    else '',
                    exc_info=not self.args.quiet_error,
                )

            # if it is not daemon, block until the process/thread finish work
            if not self.args.daemon:
                self.join()
        else:
            # here shutdown has been set already, therefore `run` will gracefully finish
            self.logger.debug(
                'shutdown is already set. Runtime will end gracefully on its own'
            )
            pass
        self.logger.debug(__stop_msg__)
        self.logger.close()

    def __enter__(self):
        return self.start()

    def __exit__(self, exc_type, exc_val, exc_tb):
        self.close()

    def _get_runtime_cls(self) -> AsyncNewLoopRuntime:
        from .helper import update_runtime_cls
        from ..runtimes import get_runtime

        update_runtime_cls(self.args)
        return get_runtime(self.args.runtime_cls)
=======
        self.logger.debug(f'Joining the process')
        self.worker.join(*args, **kwargs)
        self.logger.debug(f'Successfully joined the process')

    def terminate(self):
        """Terminate the Pea.
        This method calls :meth:`terminate` in :class:`threading.Thread` or :class:`multiprocesssing.Process`.
        """
        if hasattr(self.worker, 'terminate'):
            self.logger.debug(f'terminating the runtime process')
            self.worker.terminate()
            self.logger.debug(f' runtime process properly terminated')
        else:
            self.logger.debug(f'canceling the runtime thread')
            # Threads can not be terminated, but they will end if the cancel_event is set
            self.cancel_event.set()
            self.logger.debug(f'runtime thread properly canceled')
>>>>>>> 14f1bfc4

    def _retry_control_message(self, command: str, num_retry: int = 3):
        for retry in range(1, num_retry + 1):
            self.logger.debug(f'Sending {command} command for the {retry}th time')
            try:
                GrpcConnectionPool.send_message_sync(
                    ControlMessage(command),
                    self.runtime_ctrl_address,
                    timeout=self._timeout_ctrl,
                )
                break
            except Exception as ex:
                self.logger.warning(f'{ex!r}')
                if retry == num_retry:
                    raise ex

    def _wait_for_ready_or_shutdown(self, timeout: Optional[float]):
        """
        Waits for the process to be ready or to know it has failed.

        :param timeout: The time to wait before readiness or failure is determined
            .. # noqa: DAR201
        """
        return self.runtime_cls.wait_for_ready_or_shutdown(
            timeout=timeout,
            ready_or_shutdown_event=self.ready_or_shutdown.event,
            ctrl_address=self.runtime_ctrl_address,
            timeout_ctrl=self._timeout_ctrl,
            shutdown_event=self.is_shutdown,
        )

    def _fail_start_timeout(self, timeout):
        """
        Closes the Pea and raises a TimeoutError with the corresponding warning messages

        :param timeout: The time to wait before readiness or failure is determined
            .. # noqa: DAR201
        """
        _timeout = timeout or -1
        self.logger.warning(
            f'{self.runtime_cls!r} timeout after waiting for {self.args.timeout_ready}ms, '
            f'if your executor takes time to load, you may increase --timeout-ready'
        )
        self.close()
        raise TimeoutError(
            f'{typename(self)}:{self.name} can not be initialized after {_timeout * 1e3}ms'
        )

    def _check_failed_to_start(self):
        """
        Raises a corresponding exception if failed to start
        """
        if self.is_shutdown.is_set():
            # return too early and the shutdown is set, means something fails!!
            if not self.is_started.is_set():
                raise RuntimeFailToStart
            else:
                raise RuntimeRunForeverEarlyError

    def wait_start_success(self):
        """Block until all peas starts successfully.

        If not success, it will raise an error hoping the outer function to catch it
        """
        _timeout = self.args.timeout_ready
        if _timeout <= 0:
            _timeout = None
        else:
            _timeout /= 1e3

        if self._wait_for_ready_or_shutdown(_timeout):
            self._check_failed_to_start()
            self.logger.debug(__ready_msg__)
        else:
            self._fail_start_timeout(_timeout)

    async def async_wait_start_success(self):
        """
        Wait for the `Pea` to start successfully in a non-blocking manner
        """
        import asyncio

        _timeout = self.args.timeout_ready
        if _timeout <= 0:
            _timeout = None
        else:
            _timeout /= 1e3

        timeout_ns = 1e9 * _timeout if _timeout else None
        now = time.time_ns()
        while timeout_ns is None or time.time_ns() - now < timeout_ns:

            if self.ready_or_shutdown.event.is_set():
                self._check_failed_to_start()
                self.logger.debug(__ready_msg__)
                return
            else:
                await asyncio.sleep(0.1)

        self._fail_start_timeout(_timeout)

<<<<<<< HEAD
    @property
    def role(self) -> 'PeaRoleType':
        """Get the role of this pea in a pod

=======
    def close(self) -> None:
        """Close the Pea
>>>>>>> 14f1bfc4

        .. #noqa: DAR201"""
        return self.args.pea_role

    @abstractmethod
    def start(self):
        """Start the BasePea.
        This method calls :meth:`start` in :class:`threading.Thread` or :class:`multiprocesssing.Process`.
        .. #noqa: DAR201
        """
<<<<<<< HEAD
        ...

    @abstractmethod
    def _terminate(self):
        ...
=======
        self.logger.debug('waiting for ready or shutdown signal from runtime')
        if not self.is_shutdown.is_set():
            try:
                self.logger.debug(f' Wait to shutdown')
                self.terminate()
                if not self.is_shutdown.wait(timeout=self._timeout_ctrl):
                    raise Exception(
                        f'Shutdown signal was not received for {self._timeout_ctrl}'
                    )
            except Exception as ex:
                self.logger.error(
                    f'{ex!r} during {self.close!r}'
                    + f'\n add "--quiet-error" to suppress the exception details'
                    if not self.args.quiet_error
                    else '',
                    exc_info=not self.args.quiet_error,
                )

            # if it is not daemon, block until the process/thread finish work
            if not self.args.daemon:
                self.join()
        else:
            # here shutdown has been set already, therefore `run` will gracefully finish
            self.logger.debug(
                'shutdown is already set. Runtime will end gracefully on its own'
            )
            pass
        self.logger.debug(__stop_msg__)
        self.logger.close()
>>>>>>> 14f1bfc4

    @abstractmethod
    def join(self, *args, **kwargs):
        """Joins the BasePea. Wait for the BasePea to properly terminate

        :param args: extra positional arguments
        :param kwargs: extra keyword arguments
        """
        ...

<<<<<<< HEAD
=======
    def _get_runtime_cls(self) -> AsyncNewLoopRuntime:
        from .helper import update_runtime_cls
        from ..runtimes import get_runtime
>>>>>>> 14f1bfc4

class Pea(BasePea):
    """
    :class:`Pea` is a thread/process- container of :class:`BaseRuntime`. It leverages :class:`threading.Thread`
    or :class:`multiprocessing.Process` to manage the lifecycle of a :class:`BaseRuntime` object in a robust way.

    A :class:`Pea` must be equipped with a proper :class:`Runtime` class to work.
    """

    def __init__(self, args: 'argparse.Namespace'):
        super().__init__(args)
        self.worker = {
            RuntimeBackendType.THREAD: threading.Thread,
            RuntimeBackendType.PROCESS: multiprocessing.Process,
        }.get(getattr(args, 'runtime_backend', RuntimeBackendType.THREAD))(
            target=run,
            kwargs={
                'args': args,
                'name': self.name,
                'envs': self._envs,
                'is_started': self.is_started,
                'is_shutdown': self.is_shutdown,
                'is_ready': self.is_ready,
                'cancel_event': self.cancel_event,
                'runtime_cls': self.runtime_cls,
                'jaml_classes': JAML.registered_classes(),
            },
        )
        self.runtime_ctrl_address = f'{self.args.host}:{self.args.port_in}'

    def start(self):
        """Start the Pea.
        This method calls :meth:`start` in :class:`threading.Thread` or :class:`multiprocesssing.Process`.
        .. #noqa: DAR201
        """
        self.worker.start()
        if not self.args.noblock_on_start:
            self.wait_start_success()
        return self

    def join(self, *args, **kwargs):
        """Joins the Pea.
        This method calls :meth:`join` in :class:`threading.Thread` or :class:`multiprocesssing.Process`.

        :param args: extra positional arguments to pass to join
        :param kwargs: extra keyword arguments to pass to join
        """
        self.logger.debug(f' Joining the process')
        self.worker.join(*args, **kwargs)
        self.logger.debug(f' Successfully joined the process')

    def _terminate(self):
        """Terminate the Pea.
        This method calls :meth:`terminate` in :class:`threading.Thread` or :class:`multiprocesssing.Process`.
        """
        if hasattr(self.worker, 'terminate'):
            self.logger.debug(f'terminating the runtime process')
            self.worker.terminate()
            self.logger.debug(f' runtime process properly terminated')
        else:
            self.logger.debug(f'canceling the runtime thread')
            self.cancel_event.set()
            self.logger.debug(f'runtime thread properly canceled')<|MERGE_RESOLUTION|>--- conflicted
+++ resolved
@@ -161,7 +161,6 @@
 
         This method makes sure that the `Process/thread` is properly finished and its resources properly released
         """
-<<<<<<< HEAD
         self.logger.debug('waiting for ready or shutdown signal from runtime')
         if not self.is_shutdown.is_set():
             try:
@@ -205,25 +204,6 @@
 
         update_runtime_cls(self.args)
         return get_runtime(self.args.runtime_cls)
-=======
-        self.logger.debug(f'Joining the process')
-        self.worker.join(*args, **kwargs)
-        self.logger.debug(f'Successfully joined the process')
-
-    def terminate(self):
-        """Terminate the Pea.
-        This method calls :meth:`terminate` in :class:`threading.Thread` or :class:`multiprocesssing.Process`.
-        """
-        if hasattr(self.worker, 'terminate'):
-            self.logger.debug(f'terminating the runtime process')
-            self.worker.terminate()
-            self.logger.debug(f' runtime process properly terminated')
-        else:
-            self.logger.debug(f'canceling the runtime thread')
-            # Threads can not be terminated, but they will end if the cancel_event is set
-            self.cancel_event.set()
-            self.logger.debug(f'runtime thread properly canceled')
->>>>>>> 14f1bfc4
 
     def _retry_control_message(self, command: str, num_retry: int = 3):
         for retry in range(1, num_retry + 1):
@@ -325,16 +305,9 @@
 
         self._fail_start_timeout(_timeout)
 
-<<<<<<< HEAD
     @property
     def role(self) -> 'PeaRoleType':
         """Get the role of this pea in a pod
-
-=======
-    def close(self) -> None:
-        """Close the Pea
->>>>>>> 14f1bfc4
-
         .. #noqa: DAR201"""
         return self.args.pea_role
 
@@ -344,43 +317,11 @@
         This method calls :meth:`start` in :class:`threading.Thread` or :class:`multiprocesssing.Process`.
         .. #noqa: DAR201
         """
-<<<<<<< HEAD
         ...
 
     @abstractmethod
     def _terminate(self):
         ...
-=======
-        self.logger.debug('waiting for ready or shutdown signal from runtime')
-        if not self.is_shutdown.is_set():
-            try:
-                self.logger.debug(f' Wait to shutdown')
-                self.terminate()
-                if not self.is_shutdown.wait(timeout=self._timeout_ctrl):
-                    raise Exception(
-                        f'Shutdown signal was not received for {self._timeout_ctrl}'
-                    )
-            except Exception as ex:
-                self.logger.error(
-                    f'{ex!r} during {self.close!r}'
-                    + f'\n add "--quiet-error" to suppress the exception details'
-                    if not self.args.quiet_error
-                    else '',
-                    exc_info=not self.args.quiet_error,
-                )
-
-            # if it is not daemon, block until the process/thread finish work
-            if not self.args.daemon:
-                self.join()
-        else:
-            # here shutdown has been set already, therefore `run` will gracefully finish
-            self.logger.debug(
-                'shutdown is already set. Runtime will end gracefully on its own'
-            )
-            pass
-        self.logger.debug(__stop_msg__)
-        self.logger.close()
->>>>>>> 14f1bfc4
 
     @abstractmethod
     def join(self, *args, **kwargs):
@@ -391,12 +332,6 @@
         """
         ...
 
-<<<<<<< HEAD
-=======
-    def _get_runtime_cls(self) -> AsyncNewLoopRuntime:
-        from .helper import update_runtime_cls
-        from ..runtimes import get_runtime
->>>>>>> 14f1bfc4
 
 class Pea(BasePea):
     """
