{
  "projectName": "jina",
  "projectOwner": "jina-ai",
  "repoType": "github",
  "repoHost": "https://github.com",
  "files": [
    "README.md"
  ],
<<<<<<< HEAD
  "imageSize": 100,
  "commit": true,
  "commitConvention": "angular",
  "contributors": [
    {
      "login": "Lingling",
      "name": "Lingling_hou",
      "avatar_url": "https://avatars2.githubusercontent.com/u/720131?v=4",
      "profile": "https://github.com/Lingling",
      "contributions": [
        "doc",
=======
  "imageSize": 50,
  "commit": false,
  "commitConvention": "none",
  "contributorTemplate": "<kbd><a href=\"<%= contributor.profile %>\"><img src=\"<%= contributor.avatar_url %>\" class=\"avatar-user\" width=\"<%= options.imageSize %>px;\"/></a></kbd>",
  "types": {
    "heart": {
      "symbol": "❤️",
      "description": "Jina friend",
      "link": "<%= symbol %>"
    }
  },
  "contributors": [
    {
      "login": "hanxiao",
      "name": "Han Xiao",
      "avatar_url": "https://avatars2.githubusercontent.com/u/2041322?v=4",
      "profile": "https://hanxiao.io/",
      "contributions": [
        "heart",
        "code"
      ]
    },
    {
      "login": "nan-wang",
      "name": "Nan Wang",
      "avatar_url": "https://avatars3.githubusercontent.com/u/4329072?v=4",
      "profile": "https://github.com/nan-wang",
      "contributions": [
        "heart",
        "code"
      ]
    },
    {
      "login": "JoanFM",
      "name": "Joan Fontanals",
      "avatar_url": "https://avatars3.githubusercontent.com/u/19825685?v=4",
      "profile": "https://github.com/JoanFM",
      "contributions": [
        "heart",
        "code"
      ]
    },
    {
      "login": "jina-bot",
      "name": "Jina Dev Bot",
      "avatar_url": "https://avatars2.githubusercontent.com/u/62694369?v=4",
      "profile": "https://jina.ai/",
      "contributions": [
        "heart",
        "code"
      ]
    },
    {
      "login": "alexcg1",
      "name": "Alex Cureton-Griffiths",
      "avatar_url": "https://avatars2.githubusercontent.com/u/4182659?v=4",
      "profile": "http://alexcg1.github.io/",
      "contributions": [
        "heart",
        "code"
      ]
    },
    {
      "login": "fhaase2",
      "name": "Frederic Haase",
      "avatar_url": "https://avatars2.githubusercontent.com/u/44052928?v=4",
      "profile": "https://github.com/fhaase2",
      "contributions": [
        "heart",
        "code"
      ]
    },
    {
      "login": "policeme",
      "name": "Cally",
      "avatar_url": "https://avatars2.githubusercontent.com/u/30991932?v=4",
      "profile": "https://www.cnblogs.com/callyblog/",
      "contributions": [
        "heart",
        "code"
      ]
    },
    {
      "login": "shivam-raj",
      "name": "Shivam Raj",
      "avatar_url": "https://avatars3.githubusercontent.com/u/43991882?v=4",
      "profile": "https://github.com/shivam-raj",
      "contributions": [
        "heart",
        "code"
      ]
    },
    {
      "login": "YueLiu-jina",
      "name": "Yue Liu",
      "avatar_url": "https://avatars1.githubusercontent.com/u/64522311?v=4",
      "profile": "https://github.com/YueLiu-jina",
      "contributions": [
        "heart",
        "code"
      ]
    },
    {
      "login": "allcontributors[bot]",
      "name": "allcontributors[bot]",
      "avatar_url": "https://avatars0.githubusercontent.com/in/23186?v=4",
      "profile": "https://github.com/apps/allcontributors",
      "contributions": [
        "heart",
        "code"
      ]
    },
    {
      "login": "anish2197",
      "name": "Anish",
      "avatar_url": "https://avatars2.githubusercontent.com/u/16228282?v=4",
      "profile": "https://github.com/anish2197",
      "contributions": [
        "heart",
        "code"
      ]
    },
    {
      "login": "antonkurenkov",
      "name": "Anton",
      "avatar_url": "https://avatars2.githubusercontent.com/u/52166018?v=4",
      "profile": "https://github.com/antonkurenkov",
      "contributions": [
        "heart",
        "code"
      ]
    },
    {
      "login": "BingHo1013",
      "name": "Bing @Jina AI",
      "avatar_url": "https://avatars1.githubusercontent.com/u/61045304?v=4",
      "profile": "https://jina.ai/",
      "contributions": [
        "heart",
        "code"
      ]
    },
    {
      "login": "maanavshah",
      "name": "Maanav Shah",
      "avatar_url": "https://avatars0.githubusercontent.com/u/30289560?v=4",
      "profile": "https://www.linkedin.com/in/maanavshah/",
      "contributions": [
        "heart",
        "code"
      ]
    },
    {
      "login": "guiferviz",
      "name": "guiferviz",
      "avatar_url": "https://avatars2.githubusercontent.com/u/11474949?v=4",
      "profile": "https://guiferviz.com/",
      "contributions": [
        "heart",
        "code"
      ]
    },
    {
      "login": "redram",
      "name": "redram",
      "avatar_url": "https://avatars3.githubusercontent.com/u/1285370?v=4",
      "profile": "https://github.com/redram",
      "contributions": [
        "heart",
        "code"
      ]
    },
    {
      "login": "joaopalotti",
      "name": "joaopalotti",
      "avatar_url": "https://avatars2.githubusercontent.com/u/852343?v=4",
      "profile": "http://www.joaopalotti.com/",
      "contributions": [
        "heart",
        "code"
      ]
    },
    {
      "login": "Morriaty-The-Murderer",
      "name": "Morry Wang",
      "avatar_url": "https://avatars3.githubusercontent.com/u/12904434?v=4",
      "profile": "https://github.com/Morriaty-The-Murderer",
      "contributions": [
        "heart",
        "code"
      ]
    },
    {
      "login": "festeh",
      "name": "Dmitry Lipin",
      "avatar_url": "https://avatars1.githubusercontent.com/u/6877858?v=4",
      "profile": "https://github.com/festeh",
      "contributions": [
        "heart",
        "code"
      ]
    },
    {
      "login": "phamtrancsek12",
      "name": "Tran Pham",
      "avatar_url": "https://avatars3.githubusercontent.com/u/14146667?v=4",
      "profile": "https://github.com/phamtrancsek12",
      "contributions": [
        "heart",
        "code"
      ]
    },
    {
      "login": "Kavan72",
      "name": "Hidan",
      "avatar_url": "https://avatars3.githubusercontent.com/u/19048640?v=4",
      "profile": "https://github.com/Kavan72",
      "contributions": [
        "heart",
        "code"
      ]
    },
    {
      "login": "boussoffara",
      "name": "boussoffara",
      "avatar_url": "https://avatars0.githubusercontent.com/u/10478725?v=4",
      "profile": "https://github.com/boussoffara",
      "contributions": [
        "heart",
        "code"
      ]
    },
    {
      "login": "roccia",
      "name": "Weizhen Yan",
      "avatar_url": "https://avatars3.githubusercontent.com/u/5943684?v=4",
      "profile": "http://weizhen.rocks/",
      "contributions": [
        "heart",
        "code"
      ]
    },
    {
      "login": "generall",
      "name": "Andrey Vasnetsov",
      "avatar_url": "https://avatars1.githubusercontent.com/u/1935623?v=4",
      "profile": "https://t.me/neural_network_engineering",
      "contributions": [
        "heart",
        "code"
      ]
    },
    {
      "login": "emmaadesile",
      "name": "Emmanuel Adesile",
      "avatar_url": "https://avatars2.githubusercontent.com/u/26192691?v=4",
      "profile": "https://github.com/emmaadesile",
      "contributions": [
        "heart",
        "code"
      ]
    },
    {
      "login": "ericsyh",
      "name": "Eric Shen",
      "avatar_url": "https://avatars3.githubusercontent.com/u/10498732?v=4",
      "profile": "https://github.com/ericsyh",
      "contributions": [
        "heart",
        "code"
      ]
    },
    {
      "login": "YikSanChan",
      "name": "yiksanchan",
      "avatar_url": "https://avatars1.githubusercontent.com/u/17229109?v=4",
      "profile": "https://stackoverflow.com/users/7550592/yik-san-chan",
      "contributions": [
        "heart",
        "code"
      ]
    },
    {
      "login": "JamesTang-jinaai",
      "name": "James Tang",
      "avatar_url": "https://avatars3.githubusercontent.com/u/69177855?v=4",
      "profile": "https://github.com/JamesTang-jinaai",
      "contributions": [
        "heart",
        "code"
      ]
    },
    {
      "login": "JamesTang616",
      "name": "James Tang",
      "avatar_url": "https://avatars0.githubusercontent.com/u/29118702?v=4",
      "profile": "https://github.com/JamesTang616",
      "contributions": [
        "heart",
        "code"
      ]
    },
    {
      "login": "rohan1chaudhari",
      "name": "Rohan Chaudhari",
      "avatar_url": "https://avatars1.githubusercontent.com/u/9986322?v=4",
      "profile": "https://github.com/rohan1chaudhari",
      "contributions": [
        "heart",
        "code"
      ]
    },
    {
      "login": "rutujasurve94",
      "name": "Rutuja Surve",
      "avatar_url": "https://avatars1.githubusercontent.com/u/9448002?v=4",
      "profile": "https://github.com/rutujasurve94",
      "contributions": [
        "heart",
        "code"
      ]
    },
    {
      "login": "tracy-propertyguru",
      "name": "tracy-propertyguru",
      "avatar_url": "https://avatars2.githubusercontent.com/u/47736458?v=4",
      "profile": "https://github.com/tracy-propertyguru",
      "contributions": [
        "heart",
        "code"
      ]
    },
    {
      "login": "Zenahr",
      "name": "Zenahr Barzani",
      "avatar_url": "https://avatars1.githubusercontent.com/u/47085752?v=4",
      "profile": "https://github.com/Zenahr",
      "contributions": [
        "heart",
        "code"
      ]
    },
    {
      "login": "coolmian",
      "name": "coolmian",
      "avatar_url": "https://avatars3.githubusercontent.com/u/36444522?v=4",
      "profile": "https://github.com/coolmian",
      "contributions": [
        "heart",
>>>>>>> 80d368d9
        "code"
      ]
    }
  ],
<<<<<<< HEAD
  "contributorsPerLine": 7
=======
  "contributorsPerLine": 10
>>>>>>> 80d368d9
}<|MERGE_RESOLUTION|>--- conflicted
+++ resolved
@@ -6,19 +6,6 @@
   "files": [
     "README.md"
   ],
-<<<<<<< HEAD
-  "imageSize": 100,
-  "commit": true,
-  "commitConvention": "angular",
-  "contributors": [
-    {
-      "login": "Lingling",
-      "name": "Lingling_hou",
-      "avatar_url": "https://avatars2.githubusercontent.com/u/720131?v=4",
-      "profile": "https://github.com/Lingling",
-      "contributions": [
-        "doc",
-=======
   "imageSize": 50,
   "commit": false,
   "commitConvention": "none",
@@ -368,14 +355,9 @@
       "profile": "https://github.com/coolmian",
       "contributions": [
         "heart",
->>>>>>> 80d368d9
         "code"
       ]
     }
   ],
-<<<<<<< HEAD
-  "contributorsPerLine": 7
-=======
   "contributorsPerLine": 10
->>>>>>> 80d368d9
 }