--- conflicted
+++ resolved
@@ -43,20 +43,10 @@
 
     async def _wait_for_cancel(self):
         """Do NOT override this method when inheriting from :class:`GatewayPea`"""
-<<<<<<< HEAD
-        while True:
-            if self.is_cancel.is_set():
-                self.logger.warning(f' CANCEL ASYNC RUNTIME')
-                await self.async_cancel()
-                return
-            else:
-                await asyncio.sleep(0.1)
-=======
         while not self.is_cancel.is_set():
             await asyncio.sleep(0.1)
 
         await self.async_cancel()
->>>>>>> e0893758
 
     async def _loop_body(self):
         """Do NOT override this method when inheriting from :class:`GatewayPea`"""
