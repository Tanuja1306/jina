import argparse
import os
import sys
import time
import socket
import warnings
<<<<<<< HEAD
from typing import TYPE_CHECKING, Union, Optional, Dict
=======
from typing import Union, Optional, Dict, TYPE_CHECKING
>>>>>>> 51b5cd41
from pathlib import Path
from platform import uname

from ..zmq.base import ZMQRuntime
from ...zmq import Zmqlet
from .... import __docker_host__
from .helper import get_docker_network
from ....excepts import BadImageNameError, DockerVersionError
from ...zmq import send_ctrl_message
from ....helper import ArgNamespace, slugify
from ....enums import SocketType

if TYPE_CHECKING:
    import multiprocessing
    import threading
    from ....logging.logger import JinaLogger


class ContainerRuntime(ZMQRuntime):
    """Runtime procedure for container."""

    def __init__(self, args: 'argparse.Namespace', **kwargs):
        super().__init__(args, **kwargs)
        self.ctrl_addr = self.get_control_address(
            args.host,
            args.port_ctrl,
            docker_kwargs=self.args.docker_kwargs,
        )
        if (
            self.args.docker_kwargs
            and 'extra_hosts' in self.args.docker_kwargs
            and __docker_host__ in self.args.docker_kwargs['extra_hosts']
        ):
            self.args.docker_kwargs.pop('extra_hosts')
        self._set_network_for_dind_linux()
        self._docker_run()
        while self._is_container_alive and not self.is_ready:
            time.sleep(1)
        # two cases to reach here: 1. is_ready, 2. container is dead
        if not self._is_container_alive:
            # replay it to see the log
            self._docker_run(replay=True)
            raise Exception(
                'the container fails to start, check the arguments or entrypoint'
            )

    def teardown(self):
        """Stop the container."""
        self._container.stop()
        super().teardown()

    def _stream_logs(self):
        for line in self._container.logs(stream=True):
            self.logger.info(line.strip().decode())

    def run_forever(self):
        """Stream the logs while running."""
        self._stream_logs()

    @staticmethod
    def _get_docker_network(client) -> Optional[str]:
        """Do a best-effort guess if the caller is in a docker network

        Check if `hostname` exists in list of docker containers.
        If a container is found, check its network id

        :param client: docker client object
        :return: network id if exists
        """
        import docker

        if TYPE_CHECKING:
            from docker.models.containers import Container

        container: 'Container' = None
        try:
            hostname = socket.gethostname()
            container = client.containers.get(hostname)
        except docker.errors.NotFound:
            try:
                # https://stackoverflow.com/a/52988227/15683245
                with open('/proc/1/cpuset') as f:
                    hostname = os.path.basename(f.read().rstrip())
                container = client.containers.get(hostname)
            except Exception:
                return None
        networks = container.attrs['NetworkSettings']['Networks']
        if networks:
            net_mode = list(networks.keys())[0]
            return net_mode, networks[net_mode]['NetworkID']
        else:
            return None

    def _set_network_for_dind_linux(self):
        import docker

        # recompute the control_addr, do not assign client, since this would be an expensive object to
        # copy in the new process generated
        client = docker.from_env()

        # Related to potential docker-in-docker communication. If `ContainerPea` lives already inside a container.
        # it will need to communicate using the `bridge` network.
        self._net_mode = None
        self._network = None

        # In WSL, we need to set ports explicitly
        if sys.platform in ('linux', 'linux2') and 'microsoft' not in uname().release:
            self._net_mode = 'host'
            try:
                # bridge_network = client.networks.get('bridge')
                self._net_mode, self._network = self._get_docker_network(client)
                if self._network:
                    self.ctrl_addr, _ = Zmqlet.get_ctrl_address(
                        client.networks.get(self._network).attrs['IPAM']['Config'][0][
                            'Gateway'
                        ],
                        self.args.port_ctrl,
                        self.args.ctrl_with_ipc,
                    )
            except Exception as ex:
                self.logger.warning(
                    f'Unable to set control address from "bridge" network: {ex!r}'
                    f' Control address set to {self.ctrl_addr}'
                )
        client.close()

    @staticmethod
    def _get_gpu_device_requests(gpu_args):
        import docker

        _gpus = {
            'count': 0,
            'capabilities': ['gpu'],
            'device': [],
            'driver': '',
        }
        for gpu_arg in gpu_args.split(','):
            if gpu_arg == 'all':
                _gpus['count'] = -1
            if gpu_arg.isdigit():
                _gpus['count'] = int(gpu_arg)
            if '=' in gpu_arg:
                gpu_arg_key, gpu_arg_value = gpu_arg.split('=')
                if gpu_arg_key in _gpus.keys():
                    if isinstance(_gpus[gpu_arg_key], list):
                        _gpus[gpu_arg_key].append(gpu_arg_value)
                    else:
                        _gpus[gpu_arg_key] = gpu_arg_value
        device_requests = [
            docker.types.DeviceRequest(
                count=_gpus['count'],
                driver=_gpus['driver'],
                device_ids=_gpus['device'],
                capabilities=[_gpus['capabilities']],
            )
        ]
        return device_requests

    def _docker_run(self, replay: bool = False):
        # important to notice, that client is not assigned as instance member to avoid potential
        # heavy copy into new process memory space
        import docker

        client = docker.from_env()

        docker_version = client.version().get('Version')
        if not docker_version:
            raise DockerVersionError('docker version can not be resolved')

        docker_version = tuple(docker_version.split('.'))
        # docker daemon versions below 20.0x do not support "host.docker.internal:host-gateway"
        if docker_version < ('20',):
            raise DockerVersionError(
                f'docker version {".".join(docker_version)} is below 20.0.0 and does not '
                f'support "host.docker.internal:host-gateway" : https://github.com/docker/cli/issues/2664'
            )

        if self.args.uses.startswith('docker://'):
            uses_img = self.args.uses.replace('docker://', '')
            self.logger.debug(f'will use Docker image: {uses_img}')
        else:
            warnings.warn(
                f'you are using legacy image format {self.args.uses}, this may create some ambiguity. '
                f'please use the new format: "--uses docker://{self.args.uses}"'
            )
            uses_img = self.args.uses

        # the image arg should be ignored otherwise it keeps using ContainerPea in the container
        # basically all args in BasePea-docker arg group should be ignored.
        # this prevent setting containerPea twice
        from ....parsers import set_pea_parser

        self.args.runs_in_docker = True
        self.args.native = True
        non_defaults = ArgNamespace.get_non_defaults_args(
            self.args,
            set_pea_parser(),
            taboo={
                'uses',
                'entrypoint',
                'volumes',
                'pull_latest',
                'runtime_cls',
                'docker_kwargs',
                'gpus',
            },
        )
        img_not_found = False

        try:
            client.images.get(uses_img)
        except docker.errors.ImageNotFound:
            self.logger.error(f'can not find local image: {uses_img}')
            img_not_found = True

        if self.args.pull_latest or img_not_found:
            self.logger.warning(
                f'pulling {uses_img}, this could take a while. if you encounter '
                f'timeout error due to pulling takes to long, then please set '
                f'"timeout-ready" to a larger value.'
            )
            try:
                client.images.pull(uses_img)
                img_not_found = False
            except docker.errors.NotFound:
                img_not_found = True
                self.logger.error(f'can not find remote image: {uses_img}')

        if img_not_found:
            raise BadImageNameError(
                f'image: {uses_img} can not be found local & remote.'
            )

        _volumes = {}
        if self.args.volumes:
            for p in self.args.volumes:
                paths = p.split(':')
                local_path = paths[0]
                Path(os.path.abspath(local_path)).mkdir(parents=True, exist_ok=True)
                if len(paths) == 2:
                    container_path = paths[1]
                else:
                    container_path = '/' + os.path.basename(p)
                _volumes[os.path.abspath(local_path)] = {
                    'bind': container_path,
                    'mode': 'rw',
                }

        device_requests = []
        if self.args.gpus:
            device_requests = self._get_gpu_device_requests(self.args.gpus)
            del self.args.gpus

        _expose_port = [self.args.port_ctrl]
        if self.args.socket_in.is_bind:
            _expose_port.append(self.args.port_in)
        if self.args.socket_out.is_bind:
            _expose_port.append(self.args.port_out)

        # ports = {f'{v}/tcp': v for v in _expose_port} if not self._net_mode != 'host' else None
        docker_kwargs = self.args.docker_kwargs or {}

        if self._net_mode == 'host':
            # network_mode 'host' doesn't allow assigning `ports` or `network`
            non_defaults['']
            network_args = {'ports': None, 'network': None}
        elif self._network:
            # in this case, caller is inside a docker network (which is not host)
            # expose the ports and attach the runtime to the caller's network
            network_args = {
                'ports': {f'{v}/tcp': v for v in _expose_port},
                'network': self._network,
            }
        else:
            # in this case, neither net_mode is known nor caller is inside a docker network
            # expose the ports and connect to the default docker network
            network_args = {
                'ports': {f'{v}/tcp': v for v in _expose_port},
            }
        # network_args = (
        #     {'network': self._network}
        #     if self._network
        #     else {'network_mode': self._net_mode}
        # )
        _args = ArgNamespace.kwargs2list(non_defaults)
        self._container = client.containers.run(
            uses_img,
            _args,
            detach=True,
            auto_remove=True,
            name=slugify(self.name),
            volumes=_volumes,
            entrypoint=self.args.entrypoint,
            extra_hosts={__docker_host__: 'host-gateway'},
            device_requests=device_requests,
            **network_args,
            **docker_kwargs,
        )

        if replay:
            # when replay is on, it means last time it fails to start
            # therefore we know the loop below wont block the main process
            self._stream_logs()

        client.close()

    @property
    def status(self):
        """
        Send get status control message.

        :return: control message.
        """
        return send_ctrl_message(
            self.ctrl_addr, 'STATUS', timeout=self.args.timeout_ctrl
        )

    @property
    def is_ready(self) -> bool:
        """
        Check if status is ready.

        :return: True if status is ready else False.
        """
        status = self.status
        return status and status.is_ready

    @property
    def _is_container_alive(self) -> bool:
        import docker.errors

        try:
            self._container.reload()
        except docker.errors.NotFound:
            return False
        return True

    # Static methods used by the Pea to communicate with the `Runtime` in the separate process
    @staticmethod
    def wait_for_ready_or_shutdown(
        timeout: Optional[float],
        ready_or_shutdown_event: Union['multiprocessing.Event', 'threading.Event'],
        **kwargs,
    ):
        """
        Check if the runtime has successfully started

        :param timeout: The time to wait before readiness or failure is determined
        :param ready_or_shutdown_event: the multiprocessing event to detect if the process failed or succeeded
        :param kwargs: extra keyword arguments

        :return: True if is ready or it needs to be shutdown
        """
        return ready_or_shutdown_event.wait(timeout)

    @staticmethod
    def _retry_control_message(
        ctrl_address: str,
        timeout_ctrl: int,
        command: str,
        num_retry: int,
        logger: 'JinaLogger',
    ):
        from ...zmq import send_ctrl_message

        for retry in range(1, num_retry + 1):
            logger.debug(f'Sending {command} command for the {retry}th time')
            try:
                send_ctrl_message(
                    ctrl_address,
                    command,
                    timeout=timeout_ctrl,
                    raise_exception=True,
                )
                break
            except Exception as ex:
                logger.warning(f'{ex!r}')
                if retry == num_retry:
                    raise ex

    @staticmethod
    def cancel(
        control_address: str,
        timeout_ctrl: int,
        socket_in_type: 'SocketType',
        skip_deactivate: bool,
        logger: 'JinaLogger',
        **kwargs,
    ):
        """
        Check if the runtime has successfully started

        :param control_address: the address where the control message needs to be sent
        :param timeout_ctrl: the timeout to wait for control messages to be processed
        :param socket_in_type: the type of input socket, needed to know if is a dealer
        :param skip_deactivate: flag to tell if deactivate signal may be missed.
            This is important when you want to independently kill a Runtime
        :param logger: the JinaLogger to log messages
        :param kwargs: extra keyword arguments
        """
        if not skip_deactivate and socket_in_type == SocketType.DEALER_CONNECT:
            ContainerRuntime._retry_control_message(
                ctrl_address=control_address,
                timeout_ctrl=timeout_ctrl,
                command='DEACTIVATE',
                num_retry=3,
                logger=logger,
            )
        ContainerRuntime._retry_control_message(
            ctrl_address=control_address,
            timeout_ctrl=timeout_ctrl,
            command='TERMINATE',
            num_retry=3,
            logger=logger,
        )

    @staticmethod
    def activate(
        control_address: str,
        timeout_ctrl: int,
        socket_in_type: 'SocketType',
        logger: 'JinaLogger',
        **kwargs,
    ):
        """
        Check if the runtime has successfully started

        :param control_address: the address where the control message needs to be sent
        :param timeout_ctrl: the timeout to wait for control messages to be processed
        :param socket_in_type: the type of input socket, needed to know if is a dealer
        :param logger: the JinaLogger to log messages
        :param kwargs: extra keyword arguments
        """
        if socket_in_type == SocketType.DEALER_CONNECT:
            ContainerRuntime._retry_control_message(
                ctrl_address=control_address,
                timeout_ctrl=timeout_ctrl,
                command='ACTIVATE',
                num_retry=3,
                logger=logger,
            )

    @staticmethod
    def get_control_address(
        host: str,
        port: str,
        docker_kwargs: Optional[Dict],
        **kwargs,
    ):
        """
        Get the control address for a runtime with a given host and port

        :param host: the host where the runtime works
        :param port: the control port where the runtime listens
        :param docker_kwargs: the extra docker kwargs from which maybe extract extra hosts
        :param kwargs: extra keyword arguments
        :return: The corresponding control address
        """
        import docker

        client = docker.from_env()
<<<<<<< HEAD
        _, network = ContainerRuntime._get_docker_network(client)
=======
        network = get_docker_network(client)
>>>>>>> 51b5cd41

        if (
            docker_kwargs
            and 'extra_hosts' in docker_kwargs
            and __docker_host__ in docker_kwargs['extra_hosts']
        ):
            ctrl_host = __docker_host__
        elif network:
<<<<<<< HEAD
            # If the caller is in a docker network, replace ctrl-host with network gateway
            ctrl_host = client.networks.get(network).attrs['IPAM']['Config'][0][
                'Gateway'
            ]
=======
            # If the caller is already in a docker network, replace ctrl-host with network gateway
            try:
                ctrl_host = client.networks.get(network).attrs['IPAM']['Config'][0][
                    'Gateway'
                ]
            except Exception:
                ctrl_host = __docker_host__
>>>>>>> 51b5cd41
        else:
            ctrl_host = host

        print(f'ctrl_host is: {ctrl_host}')
        return Zmqlet.get_ctrl_address(ctrl_host, port, False)[0]<|MERGE_RESOLUTION|>--- conflicted
+++ resolved
@@ -4,11 +4,7 @@
 import time
 import socket
 import warnings
-<<<<<<< HEAD
-from typing import TYPE_CHECKING, Union, Optional, Dict
-=======
 from typing import Union, Optional, Dict, TYPE_CHECKING
->>>>>>> 51b5cd41
 from pathlib import Path
 from platform import uname
 
@@ -470,11 +466,7 @@
         import docker
 
         client = docker.from_env()
-<<<<<<< HEAD
-        _, network = ContainerRuntime._get_docker_network(client)
-=======
         network = get_docker_network(client)
->>>>>>> 51b5cd41
 
         if (
             docker_kwargs
@@ -483,12 +475,6 @@
         ):
             ctrl_host = __docker_host__
         elif network:
-<<<<<<< HEAD
-            # If the caller is in a docker network, replace ctrl-host with network gateway
-            ctrl_host = client.networks.get(network).attrs['IPAM']['Config'][0][
-                'Gateway'
-            ]
-=======
             # If the caller is already in a docker network, replace ctrl-host with network gateway
             try:
                 ctrl_host = client.networks.get(network).attrs['IPAM']['Config'][0][
@@ -496,9 +482,8 @@
                 ]
             except Exception:
                 ctrl_host = __docker_host__
->>>>>>> 51b5cd41
         else:
             ctrl_host = host
 
-        print(f'ctrl_host is: {ctrl_host}')
+
         return Zmqlet.get_ctrl_address(ctrl_host, port, False)[0]